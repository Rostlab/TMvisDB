import os
import streamlit as st
import pymongo
import logging
from pymongo.errors import ConnectionFailure
import pandas as pd
import logging

from app import database, faq, overview, visualization, about, sidebar, header
from utils import db, api
from utils.db import DBFilter
from utils.api import UniprotACCType
from utils.protein_info import ProteinInfo
from utils.coloring import Style


<<<<<<< HEAD
# Setting up logging configuration
logging.basicConfig(level=logging.DEBUG)

st.set_page_config(page_title="TMvisDB", page_icon="⚛️", layout="wide")
=======
def db_error():
    st.warning(
        "We are having trouble finding the predicted transmembrane topology of your protein in TMvisDB. "  # noqa: E501
        "This could mean, e.g., (1) your protein is outside the length restrictions of TMvisDB (see FAQ), (2) your protein is not predicted as a transmembrane protein, or (3) the UniProt ID is misspelled. "  # noqa: E501
        "If an AlphaFold structure is displayed below, it is without transmembrane topology annotation.",  # noqa: E501
        icon="🚨",
    )
>>>>>>> 652d3856


def collect_and_display_protein_info(db_conn, selected_id):
    uniprot_acc_type = api.check_input_format(selected_id)

    if uniprot_acc_type == UniprotACCType.UNKNOWN:
        st.error(
            "The input format of your selected ID ** "
            + selected_id
            + " ** is not correct.",
            icon="🚨",
        )

        return

    protein_info: ProteinInfo = ProteinInfo.collect_for_id(
        db_conn, selected_id, uniprot_acc_type
    )
<<<<<<< HEAD
    placeholder_button = st.empty()
    user_stats = placeholder_button.button("Click here to continue to TMvisDB.")
    if user_stats:
        st.session_state.usg_stats = True
        placeholder_button.empty()
        warn.empty()
####################################################################

if st.session_state.usg_stats:
    ####################################################################
    ## Initialize connection to DB ##
    # Uses st.experimental_singleton to only run once.
    @st.cache_resource
    def init_connection():
        host = os.environ.get("TMVIS_MONGO_HOST", "localhost")
        port = int(os.environ.get("TMVIS_MONGO_PORT", 27017))
        username = os.environ.get("TMVIS_MONGO_USERNAME", "")
        password = os.environ.get("TMVIS_MONGO_PASSWORD", "")
        auth_source = os.environ.get("TMVIS_MONGO_DB", "admin")

        # Log the connection parameters (excluding password for security reasons)
        logging.debug(
            f"Connecting to MongoDB with host: {host}, port: {port}, username: {username}, authSource: {auth_source}"
        )

        return pymongo.MongoClient(
            host=host,
            port=port,
            username=username,
            password=password,
            authSource=auth_source,
            appname="TMvis Frontend",
            serverSelectionTimeoutMS=5000,  # 5 seconds timeout for server selection
            connectTimeoutMS=5000,  # 5 seconds timeout for connection
=======
    if not protein_info.has_annotations:
        st.warning(
            "We found no transmembrane annotation; neither predicted nor in UniProt or TmAlphaFold.",  # noqa: E501
            icon="🚨",
        )

    if protein_info.has_annotations and protein_info.uniprot_accession is None:
        st.warning(
            f"We could not find a protein in UniProtKB/TrEMBL matching your ID: {selected_id}."  # noqa: E501
        )

    # get and protein structure
    if protein_info.sequence is not None:
        if protein_info.uniprot_accession != protein_info.uniprot_name:
            st.write(
                "Displaying protein with UniProt accession number: ",
                protein_info.uniprot_accession,
                " and UniProt entry name:",
                protein_info.uniprot_name,
            )
        else:
            st.write(
                "Displaying protein with ID: ",
                protein_info.uniprot_accession
                if protein_info.uniprot_accession is not None
                else selected_id,
            )

    return protein_info


def acknowledge_statistics_warning():
    """
    Display a warning about usage statistics and ask for user acknowledgement.
    """
    if "user_acknowledged_stats" not in st.session_state:
        st.session_state.user_acknowledged_stats = False

    if not st.session_state.user_acknowledged_stats:
        stats_warning_message = st.warning(
            "Welcome to TMvisDB. The authors of TMvisDB opted out of gathering any usage summary statistics.  \n"  # noqa: E501
            "However, this web application is implemented with Streamlit. "
            "Please familiarize yourself with [Streamlit's privacy policy](https://streamlit.io/privacy-policy) before proceeding. "  # noqa: E501
            "The authors of TMvisDB have no insight into or control over Streamlit's data collection process and, thus, cannot accept any liability for said process.",  # noqa: E501
            icon="🚨",
        )
        continue_button_placeholder = st.empty()
        user_clicked_continue = continue_button_placeholder.button(
            "Click here to continue to TMvisDB."
>>>>>>> 652d3856
        )
        if user_clicked_continue:
            st.session_state.user_acknowledged_stats = True
            continue_button_placeholder.empty()
            stats_warning_message.empty()


@st.cache_resource
def initialize_database_connection():
    """
    Initialize the MongoDB connection.
    Returns the database connection if successful or None if unsuccessful.
    """
    client = db.init_connection()

<<<<<<< HEAD
    client = init_connection()

    # Test the connection
    try:
        client.admin.command("ismaster")
    except pymongo.errors.ServerSelectionTimeoutError:
        logging.error("Could not connect to MongoDB. Server selection timed out.")
    except pymongo.errors.ConnectionFailure:
        logging.error("Failed to connect to MongoDB.")
    except Exception as e:
        logging.error(f"An error occurred: {e}")

    db = client.microscope.tmvis

    # st.error(
    #     "Error establishing a connection to TMvisDB! Please try again later, and/or contact us here: tmvisdb@rostlab.org",
    #     icon="🚨",
    # )
    # db = 0

    ## Initialize session ##
    if "rndm" not in st.session_state:
        st.session_state.rndm = False
    if "filt" not in st.session_state:
        st.session_state.filt = False
    if "tbl" not in st.session_state:
        st.session_state.tbl = pd.DataFrame()
    if "txt" not in st.session_state:
        st.session_state.txt = ""

    ####################################################################

    ####################################################################
    ## Sidebar ##
    [
        selected_organismid,
        selected_domain,
        selected_kingdom,
        selected_type,
        selected_sp,
        selected_limit,
        select_random,
        selected_length,
    ] = sidebar.filters()
    [selected_id, style, color_prot, spin] = sidebar.vis()
    sidebar.end()
    ####################################################################

    ####################################################################
    ## Header ##
    header.title()
    tab1, tab2, tab3, tab4, tab5 = st.tabs(
        ["Overview", "Database", "Visualization", "FAQ", "About"]
    )
=======
    try:
        client.admin.command("ismaster")
        return client.microscope
    except (
        pymongo.errors.ServerSelectionTimeoutError,
        pymongo.errors.ConnectionFailure,
    ):
        logging.error("Failed to connect to MongoDB.")
        st.error(
            "Error establishing a connection to TMvisDB! Please try again later, and/or contact us here: tmvisdb@rostlab.org",  # noqa: E501
            icon="🚨",
        )
        return None
    except Exception as e:
        logging.error(f"An error occurred: {e}")
        return None


def initialize_session_state():
    """
    Initialize the Streamlit session state variables.
    """
    default_state = {
        "data": pd.DataFrame(),
        "user_display": "",
        "filter": DBFilter(),
        "visualization_style": Style(),
        "visualization_protein_info": None,
    }
    for key, value in default_state.items():
        if key not in st.session_state:
            st.session_state[key] = value


@st.cache_data(ttl=600, show_spinner=False)
def get_initial_protein_info(_db_conn):
    selected_id = getattr(st.session_state, "selected_id", "Q9NVH1").strip().upper()
    input_format = api.check_input_format(selected_id)
    protein_info = ProteinInfo.collect_for_id(_db_conn, selected_id, input_format)
    return protein_info


def handle_database_tab(db_conn):
    """
    Handle the logic for the 'Database' tab.
    """
    if db_conn is None:
        db_error()
        return

    db_filter = st.session_state.filter

    if db_filter.random_selection:
        database.display_random_data(db_conn, db_filter)
    else:
        database.display_filtered_data(db_conn, db_filter)

    if not st.session_state.data.empty:
        database.show_table(st.session_state.data)
        st.download_button(
            "Download selection",
            database.convert_df(st.session_state.data),
            "file.csv",
            "text/csv",
            key="download-csv",
        )


def show_3d_visualization(db_conn, protein_info: ProteinInfo, style: Style):
    """
    Display 3D visualization of the protein.
    """
    if db_conn is None:
        db_error()
        return

    # try:
    visualization.create_visualization_for_id(protein_info, style)
    # except Exception as e:
    #     logging.error(f"An error occurred: {e}")
    #     st.error(
    #         "Sorry, we could not visualize your selected protein. Please contact us, so we can help you with your search.",  # noqa: E501
    #         icon="🚨",
    #     )


def main():
    st.set_page_config(page_title="TMvisDB", page_icon="⚛️", layout="wide")
    logging.basicConfig(level=logging.DEBUG)
>>>>>>> 652d3856

    acknowledge_statistics_warning()

    if st.session_state.user_acknowledged_stats:
        db_conn = initialize_database_connection()

        initialize_session_state()

        if st.session_state.visualization_protein_info is None:
            st.session_state.visualization_protein_info = get_initial_protein_info(
                db_conn
            )

        # Sidebar
        sidebar.display_sidebar()

        # Header
        header.title()
        tab_overview, tab_database, tab_visualization, tab_faq, tab_about = st.tabs(
            ["Overview", "Database", "Visualization", "FAQ", "About"]
        )

        # Tabs handling
        with tab_overview:
            overview.intro()

        with tab_database:
            handle_database_tab(db_conn)

            st.markdown("---")
            if not st.session_state.data.empty:
                local_id = st.selectbox(
                    "Choose an ID to visualize predicted transmembrane topology below",
                    st.session_state.data["UniProt ID"],
                    0,
                )

                with st.spinner("Loading Protein Data"):
                    protein_info = collect_and_display_protein_info(db_conn, local_id)
                    if protein_info is not None:
                        show_3d_visualization(
                            db_conn, protein_info, st.session_state.visualization_style
                        )
            st.markdown("---")

        with tab_visualization:
            show_3d_visualization(
                db_conn,
                st.session_state.visualization_protein_info,
                st.session_state.visualization_style,
            )
            st.markdown("---")

        with tab_faq:
            faq.quest()

        with tab_about:
            about.handle_about()


if __name__ == "__main__":
    main()<|MERGE_RESOLUTION|>--- conflicted
+++ resolved
@@ -14,12 +14,6 @@
 from utils.coloring import Style
 
 
-<<<<<<< HEAD
-# Setting up logging configuration
-logging.basicConfig(level=logging.DEBUG)
-
-st.set_page_config(page_title="TMvisDB", page_icon="⚛️", layout="wide")
-=======
 def db_error():
     st.warning(
         "We are having trouble finding the predicted transmembrane topology of your protein in TMvisDB. "  # noqa: E501
@@ -27,7 +21,6 @@
         "If an AlphaFold structure is displayed below, it is without transmembrane topology annotation.",  # noqa: E501
         icon="🚨",
     )
->>>>>>> 652d3856
 
 
 def collect_and_display_protein_info(db_conn, selected_id):
@@ -46,42 +39,6 @@
     protein_info: ProteinInfo = ProteinInfo.collect_for_id(
         db_conn, selected_id, uniprot_acc_type
     )
-<<<<<<< HEAD
-    placeholder_button = st.empty()
-    user_stats = placeholder_button.button("Click here to continue to TMvisDB.")
-    if user_stats:
-        st.session_state.usg_stats = True
-        placeholder_button.empty()
-        warn.empty()
-####################################################################
-
-if st.session_state.usg_stats:
-    ####################################################################
-    ## Initialize connection to DB ##
-    # Uses st.experimental_singleton to only run once.
-    @st.cache_resource
-    def init_connection():
-        host = os.environ.get("TMVIS_MONGO_HOST", "localhost")
-        port = int(os.environ.get("TMVIS_MONGO_PORT", 27017))
-        username = os.environ.get("TMVIS_MONGO_USERNAME", "")
-        password = os.environ.get("TMVIS_MONGO_PASSWORD", "")
-        auth_source = os.environ.get("TMVIS_MONGO_DB", "admin")
-
-        # Log the connection parameters (excluding password for security reasons)
-        logging.debug(
-            f"Connecting to MongoDB with host: {host}, port: {port}, username: {username}, authSource: {auth_source}"
-        )
-
-        return pymongo.MongoClient(
-            host=host,
-            port=port,
-            username=username,
-            password=password,
-            authSource=auth_source,
-            appname="TMvis Frontend",
-            serverSelectionTimeoutMS=5000,  # 5 seconds timeout for server selection
-            connectTimeoutMS=5000,  # 5 seconds timeout for connection
-=======
     if not protein_info.has_annotations:
         st.warning(
             "We found no transmembrane annotation; neither predicted nor in UniProt or TmAlphaFold.",  # noqa: E501
@@ -131,7 +88,6 @@
         continue_button_placeholder = st.empty()
         user_clicked_continue = continue_button_placeholder.button(
             "Click here to continue to TMvisDB."
->>>>>>> 652d3856
         )
         if user_clicked_continue:
             st.session_state.user_acknowledged_stats = True
@@ -147,62 +103,6 @@
     """
     client = db.init_connection()
 
-<<<<<<< HEAD
-    client = init_connection()
-
-    # Test the connection
-    try:
-        client.admin.command("ismaster")
-    except pymongo.errors.ServerSelectionTimeoutError:
-        logging.error("Could not connect to MongoDB. Server selection timed out.")
-    except pymongo.errors.ConnectionFailure:
-        logging.error("Failed to connect to MongoDB.")
-    except Exception as e:
-        logging.error(f"An error occurred: {e}")
-
-    db = client.microscope.tmvis
-
-    # st.error(
-    #     "Error establishing a connection to TMvisDB! Please try again later, and/or contact us here: tmvisdb@rostlab.org",
-    #     icon="🚨",
-    # )
-    # db = 0
-
-    ## Initialize session ##
-    if "rndm" not in st.session_state:
-        st.session_state.rndm = False
-    if "filt" not in st.session_state:
-        st.session_state.filt = False
-    if "tbl" not in st.session_state:
-        st.session_state.tbl = pd.DataFrame()
-    if "txt" not in st.session_state:
-        st.session_state.txt = ""
-
-    ####################################################################
-
-    ####################################################################
-    ## Sidebar ##
-    [
-        selected_organismid,
-        selected_domain,
-        selected_kingdom,
-        selected_type,
-        selected_sp,
-        selected_limit,
-        select_random,
-        selected_length,
-    ] = sidebar.filters()
-    [selected_id, style, color_prot, spin] = sidebar.vis()
-    sidebar.end()
-    ####################################################################
-
-    ####################################################################
-    ## Header ##
-    header.title()
-    tab1, tab2, tab3, tab4, tab5 = st.tabs(
-        ["Overview", "Database", "Visualization", "FAQ", "About"]
-    )
-=======
     try:
         client.admin.command("ismaster")
         return client.microscope
@@ -292,7 +192,6 @@
 def main():
     st.set_page_config(page_title="TMvisDB", page_icon="⚛️", layout="wide")
     logging.basicConfig(level=logging.DEBUG)
->>>>>>> 652d3856
 
     acknowledge_statistics_warning()
 
